{
 "cells": [
  {
   "cell_type": "markdown",
   "metadata": {},
   "source": [
    "# Demo Notebook for using the Reboot Motion Recommendation Engine\n",
    "\n",
    "__[CoLab Notebook Link](https://githubtocolab.com/RebootMotion/reboot-toolkit/blob/main/examples/Recommendations.ipynb)__\n",
    "\n",
    "Run the cells in order, making sure to enter AWS credentials in the cell when prompted"
   ]
  },
  {
   "cell_type": "code",
   "execution_count": null,
   "metadata": {},
   "outputs": [],
   "source": [
    "#@title Install Python Packages\n",
    "\n",
<<<<<<< HEAD
    "%pip install git+https://github.com/RebootMotion/reboot-toolkit.git@v2.4.2#egg=reboot_toolkit > /dev/null\n",
    "%pip install git+https://github.com/RebootMotion/mlb-statsapi.git@v1.1.0#egg=mlb_statsapi > /dev/null\n",
=======
    "!pip install git+https://github.com/RebootMotion/reboot-toolkit.git@v2.7.1#egg=reboot_toolkit > /dev/null\n",
    "!pip install git+https://github.com/RebootMotion/mlb-statsapi.git@v1.1.0#egg=mlb_statsapi > /dev/null\n",
>>>>>>> d1448c5d
    "!echo \"Done Installing\""
   ]
  },
  {
   "cell_type": "code",
   "execution_count": null,
   "metadata": {},
   "outputs": [],
   "source": [
    "#@title Import Statements\n",
    "\n",
    "import reboot_toolkit as rtk\n",
    "from reboot_toolkit import MovementType, setup_aws, MovementType, MocapType, Handedness, FileType, S3Metadata, PlayerMetadata, decorate_primary_segment_df_with_stats_api\n",
    "import os\n",
    "import pandas as pd"
   ]
  },
  {
   "cell_type": "code",
   "execution_count": null,
   "metadata": {},
   "outputs": [],
   "source": [
    "#@title User Input - No code changes required below this section, just enter information in forms\n",
    "\n",
    "# Update the below info to match your desired analysis information\n",
    "# Common changes you might want to make:\n",
    "\n",
    "# To analyze both Hawk-Eye HFR data from the Stats API,\n",
    "# and also Hawk-Eye Action files (e.g. from the DSP),\n",
    "#  set mocap_types=[MocapType.HAWKEYE_HFR, MocapType.HAWKEYE]\n",
    "\n",
    "# To analyze baseball-hitting,\n",
    "# set movement_type=MovementType.BASEBALL_HITTING\n",
    "\n",
    "# To analyze right-handed players,\n",
    "# set handedness=Handedness.RIGHT\n",
    "\n",
    "# To analyze data from the momentum and energy files,\n",
    "# set file_type=FileType.MOMENTUM_ENERGY\n",
    "\n",
    "# See https://docs.rebootmotion.com/ for all available file types and the data in each\n",
    "mocap_types = [MocapType.HAWKEYE, MocapType.HAWKEYE_HFR]\n",
    "movement_type = MovementType.BASEBALL_PITCHING\n",
    "handedness = Handedness.LEFT\n",
    "file_type = FileType.METRICS_BASEBALL_PITCHING_V_ALL\n",
    "\n",
    "# Update the label to whatever you'd like to be displayed in the visuals\n",
    "primary_segment_label = 'Primary Segment'\n",
    "\n",
    "# Use this bool to add columns of data, like pitch_type and start_speed, from the stats API\n",
    "add_stats_api = True  # True or False"
   ]
  },
  {
   "cell_type": "code",
   "execution_count": null,
   "metadata": {},
   "outputs": [],
   "source": [
    "#@title AWS Credentials\n",
    "\n",
    "# Upload your Organization's .env file to the local file system, per https://pypi.org/project/python-dotenv/\n",
    "# Also, update the org_id in the field below to your own org_id\n",
    "\n",
    "boto3_session = setup_aws()"
   ]
  },
  {
   "cell_type": "code",
   "execution_count": null,
   "metadata": {},
   "outputs": [],
   "source": [
    "#@title Set S3 File Info\n",
    "\n",
    "s3_metadata = S3Metadata(\n",
    "    org_id=os.environ['ORG_ID'],\n",
    "    mocap_types=mocap_types,\n",
    "    movement_type=movement_type,\n",
    "    handedness=handedness,\n",
    "    file_type=file_type,\n",
    ")\n",
    "\n",
    "s3_df = rtk.download_s3_summary_df(s3_metadata)"
   ]
  },
  {
   "cell_type": "code",
   "execution_count": null,
   "outputs": [],
   "source": [
    "#@title Optional Look Up Player by Name\n",
    "\n",
    "name_to_look_up = \"Jacob deGrom\"\n",
    "\n",
    "rtk.find_player_matches(s3_df, name_to_look_up, match_threshold=50., max_results=5)"
   ],
   "metadata": {
    "collapsed": false
   }
  },
  {
   "cell_type": "code",
   "execution_count": null,
   "metadata": {},
   "outputs": [],
   "source": [
    "#@title Display the Interface for Selecting the Primary Data Segment to Analyze\n",
    "\n",
    "primary_segment_widget = rtk.create_interactive_widget(s3_df)\n",
    "display(primary_segment_widget)"
   ]
  },
  {
   "cell_type": "code",
   "execution_count": null,
   "metadata": {},
   "outputs": [],
   "source": [
    "#@title Set Primary Analysis Segment Info\n",
    "\n",
    "primary_segment_data = primary_segment_widget.children[1].result\n",
    "primary_analysis_segment = PlayerMetadata(\n",
    "    org_player_ids=primary_segment_data[\"org_player_ids\"],\n",
    "    session_dates=primary_segment_data[\"session_dates\"],\n",
    "    session_nums=primary_segment_data[\"session_nums\"],\n",
    "    session_date_start=primary_segment_data[\"session_date_start\"],\n",
    "    session_date_end=primary_segment_data[\"session_date_end\"],\n",
    "    year=primary_segment_data[\"year\"],\n",
    "    org_movement_id=None, # set the play GUID for the skeleton animation; None defaults to the first play\n",
    "    s3_metadata=s3_metadata,\n",
    ")\n",
    "\n",
    "primary_segment_summary_df = rtk.filter_s3_summary_df(primary_analysis_segment, s3_df)\n",
    "\n",
    "# Add Movement Num and S3 Key to Primary DataFrame to Enable Sorting\n",
    "prim_available_s3_keys = rtk.list_available_s3_keys(os.environ['ORG_ID'], primary_segment_summary_df)\n",
    "primary_segment_data_df = rtk.load_games_to_df_from_s3_paths(primary_segment_summary_df['s3_path_delivery'].tolist())\n",
    "primary_segment_data_df = rtk.merge_data_df_with_s3_keys(primary_segment_data_df, prim_available_s3_keys).sort_values(by=['session_date', 'movement_num'])\n",
    "\n",
    "if add_stats_api:\n",
    "    print('Adding Stats API data (like pitch speed) to the data df...')\n",
    "    primary_segment_data_df = decorate_primary_segment_df_with_stats_api(primary_segment_data_df)\n",
    "    print(\"Available Pitch Types:\")\n",
    "    print(primary_segment_data_df['pitch_type'].unique())"
   ]
  },
  {
   "cell_type": "code",
   "execution_count": null,
   "metadata": {},
   "outputs": [],
   "source": [
    "#@title Optional: After adding the Stats API data, uncomment below to filter the data\n",
    "\n",
    "# # FILTER BY PITCH TYPES\n",
    "# pitch_types = {'Four-Seam Fastball', 'Curveball'}  # list the pitch types you want to include\n",
    "# primary_segment_data_df = primary_segment_data_df.loc[\n",
    "#     primary_segment_data_df['pitch_type'].isin(pitch_types)\n",
    "# ].copy().reset_index(drop=True)\n",
    "\n",
    "# # FILTER BY A VELO RANGE\n",
    "# velo_lo = 90\n",
    "# velo_hi = 100\n",
    "# primary_segment_data_df = primary_segment_data_df[\n",
    "#     (primary_segment_data_df[\"start_speed\"] > velo_lo) & (primary_segment_data_df[\"start_speed\"] < velo_hi)\n",
    "# ].copy().reset_index(drop=True)\n",
    "\n",
    "# # Uncomment to print number of rows returned by filters\n",
    "# print('Num available rows:', len(primary_segment_data_df))"
   ]
  },
  {
   "cell_type": "code",
   "execution_count": null,
   "metadata": {},
   "outputs": [],
   "source": [
    "#@title Run metrics against Reboot Recommendation Engine\n",
    "\n",
    "\"\"\"\n",
    "This is a recommendation engine with the goal of giving coaches guidance on how to help their players improve.\n",
    "This recommendation engine is trained on player metrics as a predictor of fastball velocity for pitching and bat velocity for hitting. \n",
    "Using a random forest like model for training, the recommendation engine then extracts the impact of individual metrics on the overall result.\n",
    "Given a player's metrics, the engine is then able to recommend aspects to focus on to improve the overall result.\n",
    "\"\"\"\n",
    "\n",
    "num_features_to_plot = 5  # might be able to increase by 1 or 2 and still have a result returned, but more than that and the file gets too large\n",
    "\n",
    "desired_mocap_type = None  # you can input mocap_types[0], or an input of None will infer the mocap type from the file \n",
    "\n",
    "df = rtk.recommendation(\n",
    "    boto3_session, primary_segment_data_df, movement_type, mocap_types[0], handedness\n",
    ")\n",
    "fig = rtk.recommendation_violin_plot(\n",
    "    boto3_session, primary_segment_data_df, movement_type, desired_mocap_type, handedness, \n",
    "    num_features=num_features_to_plot\n",
    ")\n",
    "\n",
    "fig.show()\n",
    "df"
   ]
  },
  {
   "cell_type": "code",
   "execution_count": null,
   "metadata": {},
   "outputs": [],
   "source": []
  }
 ],
 "metadata": {
  "kernelspec": {
   "display_name": "Python 3 (ipykernel)",
   "language": "python",
   "name": "python3"
  },
  "language_info": {
   "codemirror_mode": {
    "name": "ipython",
    "version": 3
   },
   "file_extension": ".py",
   "mimetype": "text/x-python",
   "name": "python",
   "nbconvert_exporter": "python",
   "pygments_lexer": "ipython3",
   "version": "3.9.17"
  }
 },
 "nbformat": 4,
 "nbformat_minor": 2
}<|MERGE_RESOLUTION|>--- conflicted
+++ resolved
@@ -19,13 +19,8 @@
    "source": [
     "#@title Install Python Packages\n",
     "\n",
-<<<<<<< HEAD
-    "%pip install git+https://github.com/RebootMotion/reboot-toolkit.git@v2.4.2#egg=reboot_toolkit > /dev/null\n",
-    "%pip install git+https://github.com/RebootMotion/mlb-statsapi.git@v1.1.0#egg=mlb_statsapi > /dev/null\n",
-=======
     "!pip install git+https://github.com/RebootMotion/reboot-toolkit.git@v2.7.1#egg=reboot_toolkit > /dev/null\n",
     "!pip install git+https://github.com/RebootMotion/mlb-statsapi.git@v1.1.0#egg=mlb_statsapi > /dev/null\n",
->>>>>>> d1448c5d
     "!echo \"Done Installing\""
    ]
   },
@@ -91,7 +86,7 @@
     "# Upload your Organization's .env file to the local file system, per https://pypi.org/project/python-dotenv/\n",
     "# Also, update the org_id in the field below to your own org_id\n",
     "\n",
-    "boto3_session = setup_aws()"
+    "boto3_session = setup_aws(org_id=\"org-mlbbiomech\", aws_default_region=\"us-west-1\")"
    ]
   },
   {

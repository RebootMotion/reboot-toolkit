--- conflicted
+++ resolved
@@ -28,13 +28,8 @@
    "source": [
     "#@title Install Python Package\n",
     "\n",
-<<<<<<< HEAD
-    "%pip install git+https://github.com/RebootMotion/reboot-toolkit.git@v2.4.2#egg=reboot_toolkit > /dev/null\n",
-    "%pip install git+https://github.com/RebootMotion/mlb-statsapi.git@v1.1.0#egg=mlb_statsapi > /dev/null\n",
-=======
     "!pip install git+https://github.com/RebootMotion/reboot-toolkit.git@v2.7.1#egg=reboot_toolkit > /dev/null\n",
     "!pip install git+https://github.com/RebootMotion/mlb-statsapi.git@v1.1.0#egg=mlb_statsapi > /dev/null\n",
->>>>>>> d1448c5d
     "!echo \"Done Installing\""
    ]
   },
@@ -89,7 +84,7 @@
     "# Also, update the org_id in the field below to your own org_id\n",
     "# (note this isn't strictly necessary, the .env file will override what's written here)\n",
     "\n",
-    "boto3_session = setup_aws()"
+    "boto3_session = setup_aws(org_id=\"org-mlbbiomech\", aws_default_region=\"us-west-1\")"
    ]
   },
   {

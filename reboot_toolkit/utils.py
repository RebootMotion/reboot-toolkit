--- conflicted
+++ resolved
@@ -1,166 +1,163 @@
-import json
-import logging
-import os
-
-from getpass import getpass
-<<<<<<< HEAD
-from typing import Any
-=======
-from typing import Any, Optional, Union
->>>>>>> d1448c5d
-from uuid import UUID
-
-import boto3
-import pandas as pd
-from dotenv import dotenv_values, load_dotenv
-
-from .datatypes import Functions, InvocationTypes
-from mlb_statsapi import GameRequest, Game
-
-logger = logging.getLogger(__name__)
-
-
-def setup_aws() -> boto3.Session:
-    load_dotenv()
-
-    if 'ORG_ID' not in os.environ:
-        credentials_string = getpass('Input JSON string containing your credentials:')
-        credentials = json.loads(credentials_string)
-
-        try:
-            os.environ['ORG_ID'] = credentials['org_id']
-            os.environ['AWS_ACCESS_KEY_ID'] = credentials['aws_access_key_id']
-            os.environ['AWS_SECRET_ACCESS_KEY'] = credentials['aws_secret_access_key']
-            os.environ['AWS_SESSION_TOKEN'] = credentials['aws_session_token']
-        except KeyError as e:
-            raise KeyError(f'Credentials string missing key: {e}')
-
-    session_credentials = {
-        "aws_access_key_id": os.environ['AWS_ACCESS_KEY_ID'],
-        "aws_secret_access_key": os.environ['AWS_SECRET_ACCESS_KEY'],
-        "region_name": os.environ['AWS_DEFAULT_REGION'],
-    }
-
-    if 'AWS_SESSION_TOKEN' in os.environ:
-        session_credentials['aws_session_token'] = os.environ['AWS_SESSION_TOKEN']
-
-    boto3_session = boto3.Session(**session_credentials)
-
-    print('Org ID:')
-    print(os.environ['ORG_ID'])
-    print()
-    print('Current Boto3 Session:')
-    print(boto3_session)
-    return boto3_session
-
-
-def decorate_primary_segment_df_with_stats_api(primary_segment_data_df: pd.DataFrame) -> pd.DataFrame:
-    """
-    Decorate Reboot Motion play by play metrics with additional data from stats API
-    """
-    game_pks = primary_segment_data_df['session_num'].unique()
-    all_game_metrics = None
-    for game_pk in game_pks:
-        print(f"Processing game: {game_pk}")
-        game_request = GameRequest(game_pk=game_pk)
-        game_data: Game = game_request.make_request()
-        game_df = game_data.get_filtered_pitch_metrics_by_play_id_as_df(play_ids=primary_segment_data_df[primary_segment_data_df['session_num'] == game_pk]["org_movement_id"].tolist())
-        if all_game_metrics is None:
-            all_game_metrics = game_df
-        else:
-            all_game_metrics = pd.concat([all_game_metrics, game_df])
-    return primary_segment_data_df.merge(all_game_metrics, how='left', left_on='org_movement_id', right_index=True)
-
-
-def serialize(obj):
-    if isinstance(obj, pd.DataFrame):
-        return obj.to_json(double_precision=5)
-    elif isinstance(obj, UUID):
-        return str(obj)
-    else:
-        raise TypeError(
-            f"Object of type {obj.__class__.__name__} is not JSON serializable"
-        )
-
-
-def lambda_has_error(response: dict) -> bool:
-    return 'FunctionError' in response
-
-
-def invoke_lambda(
-    session: boto3.Session,
-    lambda_function_name: Functions,
-    invocation_type: InvocationTypes,
-    lambda_payload: str,
-) -> dict:
-    config = {**dotenv_values()}
-    if "DEV" in config:
-        return invoke_lambda_local(
-            session=session,
-            lambda_function_name=lambda_function_name,
-            invocation_type=invocation_type,
-            lambda_payload=lambda_payload
-        )
-
-    lambda_client = session.client("lambda")
-
-    lambda_response = lambda_client.invoke(
-        FunctionName=lambda_function_name,
-        InvocationType=invocation_type.value,
-        Payload=lambda_payload,
-    )
-
-    return lambda_response
-
-
-def invoke_lambda_local(
-    session: Any,
-    lambda_function_name: Functions,
-    invocation_type: InvocationTypes,
-    lambda_payload: str,
-) -> dict:
-    from unittest.mock import Mock
-
-    import requests
-
-    url = "http://localhost:9000/2015-03-31/functions/function/invocations"
-    res = requests.post(url, data=lambda_payload)
-
-    text = res.text
-    mock_res = {'Payload': Mock(read=Mock(return_value=text)), 'StatusCode': 200}
-
-    if "errorMessage" in res.text:
-        mock_res["FunctionError"] = "error!"
-
-    return mock_res
-
-
-def handle_lambda_invocation(session: boto3.Session, payload: dict) -> Union[str, dict]:
-    """
-    Invoke a lambda function with the input payload.
-
-    :param session: the boto3 session info to use
-    :param payload: the lambda payload
-    :return: the serialized lambda response
-    """
-
-    payload = json.dumps(payload, default=serialize)
-
-    print('Sending to AWS...')
-    response = invoke_lambda(
-        session=session,
-        lambda_function_name=Functions.BACKEND,
-        invocation_type=InvocationTypes.SYNC,
-        lambda_payload=payload,
-    )
-
-    print('Reading Response...')
-    payload = response["Payload"].read()
-
-    if lambda_has_error(response):
-        print(f"Error in calculation:")
-        print(payload)
-        return payload
-
-    print("Returning AWS Response...")
-    return json.loads(payload)
+import json
+import logging
+import os
+
+from getpass import getpass
+from typing import Any, Optional, Union
+from uuid import UUID
+
+import boto3
+import pandas as pd
+from dotenv import dotenv_values, load_dotenv
+
+from .datatypes import Functions, InvocationTypes
+from mlb_statsapi import GameRequest, Game
+
+logger = logging.getLogger(__name__)
+
+
+def setup_aws(
+        org_id: Optional[str] = None, 
+        aws_access_key_id: Optional[str] = None, 
+        aws_secret_access_key: Optional[str] = None, 
+        aws_default_region: Optional[str] = None
+    ) -> boto3.Session:
+    load_dotenv()
+
+    if 'ORG_ID' not in os.environ:
+        input_org_id = getpass(f'Input org_id here (or input empty string to use {org_id}):')
+        if len(input_org_id.strip()) == 0:
+            os.environ['ORG_ID'] = org_id
+        else:
+            os.environ['ORG_ID'] = input_org_id
+    if 'AWS_ACCESS_KEY_ID' not in os.environ:
+        os.environ['AWS_ACCESS_KEY_ID'] = aws_access_key_id or getpass('Input AWS_ACCESS_KEY_ID here:')
+    if 'AWS_SECRET_ACCESS_KEY' not in os.environ:
+        os.environ['AWS_SECRET_ACCESS_KEY'] = aws_secret_access_key or getpass('Input SECRET_ACCESS_KEY here:')
+    if 'AWS_DEFAULT_REGION' not in os.environ:
+        os.environ['AWS_DEFAULT_REGION'] = aws_default_region or getpass('Input AWS_DEFAULT_REGION here:')
+
+    boto3_session = boto3.Session(
+        aws_access_key_id=os.environ['AWS_ACCESS_KEY_ID'],
+        aws_secret_access_key=os.environ['AWS_SECRET_ACCESS_KEY'],
+        region_name=os.environ['AWS_DEFAULT_REGION']
+    )
+
+    print('Org ID:')
+    print(os.environ['ORG_ID'])
+    print()
+    print('Current Boto3 Session:')
+    print(boto3_session)
+    return boto3_session
+
+
+def decorate_primary_segment_df_with_stats_api(primary_segment_data_df: pd.DataFrame) -> pd.DataFrame:
+    """
+    Decorate Reboot Motion play by play metrics with additional data from stats API
+    """
+    game_pks = primary_segment_data_df['session_num'].unique()
+    all_game_metrics = None
+    for game_pk in game_pks:
+        print(f"Processing game: {game_pk}")
+        game_request = GameRequest(game_pk=game_pk)
+        game_data: Game = game_request.make_request()
+        game_df = game_data.get_filtered_pitch_metrics_by_play_id_as_df(play_ids=primary_segment_data_df[primary_segment_data_df['session_num'] == game_pk]["org_movement_id"].tolist())
+        if all_game_metrics is None:
+            all_game_metrics = game_df
+        else:
+            all_game_metrics = pd.concat([all_game_metrics, game_df])
+    return primary_segment_data_df.merge(all_game_metrics, how='left', left_on='org_movement_id', right_index=True)
+
+
+def serialize(obj):
+    if isinstance(obj, pd.DataFrame):
+        return obj.to_json(double_precision=5)
+    elif isinstance(obj, UUID):
+        return str(obj)
+    else:
+        raise TypeError(
+            f"Object of type {obj.__class__.__name__} is not JSON serializable"
+        )
+    
+
+def lambda_has_error(response: dict) -> bool:
+    return 'FunctionError' in response
+
+
+def invoke_lambda(
+    session: boto3.Session,
+    lambda_function_name: Functions,
+    invocation_type: InvocationTypes,
+    lambda_payload: str,
+) -> dict:
+    config = {**dotenv_values()}
+    if "DEV" in config:
+        return invoke_lambda_local(
+            session=session,
+            lambda_function_name=lambda_function_name,
+            invocation_type=invocation_type,
+            lambda_payload=lambda_payload
+        )
+
+    lambda_client = session.client("lambda")
+
+    lambda_response = lambda_client.invoke(
+        FunctionName=lambda_function_name,
+        InvocationType=invocation_type.value,
+        Payload=lambda_payload,
+    )
+
+    return lambda_response
+
+
+def invoke_lambda_local(
+    session: Any,
+    lambda_function_name: Functions,
+    invocation_type: InvocationTypes,
+    lambda_payload: str,
+) -> dict:
+    from unittest.mock import Mock
+
+    import requests
+
+    url = "http://localhost:9000/2015-03-31/functions/function/invocations"
+    res = requests.post(url, data=lambda_payload)
+
+    text = res.text
+    mock_res = {'Payload': Mock(read=Mock(return_value=text)), 'StatusCode': 200}
+
+    if "errorMessage" in res.text:
+        mock_res["FunctionError"] = "error!"
+
+    return mock_res
+
+
+def handle_lambda_invocation(session: boto3.Session, payload: dict) -> Union[str, dict]:
+    """
+    Invoke a lambda function with the input payload.
+
+    :param session: the boto3 session info to use
+    :param payload: the lambda payload
+    :return: the serialized lambda response
+    """
+
+    payload = json.dumps(payload, default=serialize)
+
+    print('Sending to AWS...')
+    response = invoke_lambda(
+        session=session,
+        lambda_function_name=Functions.BACKEND,
+        invocation_type=InvocationTypes.SYNC,
+        lambda_payload=payload,
+    )
+
+    print('Reading Response...')
+    payload = response["Payload"].read()
+
+    if lambda_has_error(response):
+        print(f"Error in calculation:")
+        print(payload)
+        return payload
+
+    print("Returning AWS Response...")
+    return json.loads(payload)